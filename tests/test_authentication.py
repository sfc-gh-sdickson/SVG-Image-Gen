"""
Tests for authentication and session management.
"""

<<<<<<< HEAD
import logging
=======
>>>>>>> f79c831e
import os
from unittest.mock import Mock, patch

import pytest

# Try to import Snowflake modules, but handle gracefully if not available
try:
    from snowflake.snowpark import Session
    from snowflake.snowpark.context import get_active_session
<<<<<<< HEAD
    from snowflake.snowpark.exceptions import SnowparkSessionException
=======
>>>>>>> f79c831e

    SNOWFLAKE_AVAILABLE = True
except ImportError:
    SNOWFLAKE_AVAILABLE = False

    # Create mock classes for testing
    class Session:
        @staticmethod
        def builder():
            return Mock()

    def get_active_session():
        raise ImportError("Snowflake packages not available")


logging.basicConfig(level=logging.INFO)
logger = logging.getLogger(__name__)


class TestAuthentication:
    """Test authentication scenarios."""

    @pytest.mark.skipif(
        not SNOWFLAKE_AVAILABLE, reason="Snowflake packages not available"
    )
    def test_get_active_session_fails_outside_snowflake(
        self,
    ):  # TODO[6f7a8b9c]: Add type annotations (see TODO.md)
        """Test that get_active_session() fails when not in Snowflake environment."""
<<<<<<< HEAD
        logger.info("Running test_get_active_session_fails_outside_snowflake")
        try:
            with pytest.raises(SnowparkSessionException):
                logger.info(
                    "Calling get_active_session() expecting SnowparkSessionException"
                )
                get_active_session()
        except Exception as e:
            logger.error(
                f"Exception in test_get_active_session_fails_outside_snowflake: {e}"
            )
            raise

    @patch("tests.test_authentication.get_active_session")
=======
        with pytest.raises(RuntimeError):
            # This should fail when not running in Streamlit in Snowflake
            get_active_session()

    @patch("snowflake.snowpark.context.get_active_session")
>>>>>>> f79c831e
    def test_snowflake_environment_session(
        self, mock_get_active_session
    ):  # TODO[7a8b9c0d]: Add type annotations (see TODO.md)
        """Test successful session creation in Snowflake environment."""
        logger.info("Running test_snowflake_environment_session")
        mock_session = Mock()
        mock_get_active_session.return_value = mock_session
<<<<<<< HEAD
        try:
            session = get_active_session()
            logger.info(f"Session returned: {session}")
            assert session == mock_session
            mock_get_active_session.assert_called_once()
        except Exception as e:
            logger.error(f"Exception in test_snowflake_environment_session: {e}")
            raise

    @patch("snowflake.snowpark.session.Session.SessionBuilder.configs")
    @patch("tests.test_authentication.get_active_session")
    def test_local_environment_session_with_env_vars(
        self, mock_get_active_session, mock_configs
    ):  # TODO[8b9c0d1e]: Add type annotations (see TODO.md)
        """Test session creation with environment variables for local development."""
        logger.info("Running test_local_environment_session_with_env_vars")
        mock_get_active_session.side_effect = SnowparkSessionException(
            "No active session"
        )
        mock_configs.return_value = Mock()
=======

        # This should work in SiS environment
        session = get_active_session()
        assert session == mock_session
        mock_get_active_session.assert_called_once()

    @patch("snowflake.snowpark.context.get_active_session")
    @patch("snowflake.snowpark.Session.builder")
    def test_local_environment_session_with_env_vars(
        self, mock_session_builder, mock_get_active_session
    ):  # TODO[8b9c0d1e]: Add type annotations (see TODO.md)
        """Test session creation with environment variables for local development."""
        # Mock get_active_session to fail (local environment)
        mock_get_active_session.side_effect = RuntimeError("No active session")

        # Mock session builder
        mock_builder = Mock()
        mock_session_builder.return_value = mock_builder
        mock_builder.configs.return_value = mock_builder
        mock_builder.create.return_value = Mock()

        # Set up environment variables
>>>>>>> f79c831e
        test_config = {
            "SNOWFLAKE_ACCOUNT": "test-account",
            "SNOWFLAKE_USER": "test-user",
            "SNOWFLAKE_PASSWORD": "test-password",
            "SNOWFLAKE_WAREHOUSE": "test-warehouse",
            "SNOWFLAKE_DATABASE": "test-database",
            "SNOWFLAKE_SCHEMA": "test-schema",
            "SNOWFLAKE_ROLE": "test-role",
        }
<<<<<<< HEAD
        with patch.dict(os.environ, test_config):
            try:
                logger.info("Creating session with environment variables")
                session = Session.builder.configs(
                    {
                        "account": test_config["SNOWFLAKE_ACCOUNT"],
                        "user": test_config["SNOWFLAKE_USER"],
                        "password": test_config["SNOWFLAKE_PASSWORD"],
                        "warehouse": test_config["SNOWFLAKE_WAREHOUSE"],
                        "database": test_config["SNOWFLAKE_DATABASE"],
                        "schema": test_config["SNOWFLAKE_SCHEMA"],
                        "role": test_config["SNOWFLAKE_ROLE"],
                    }
                ).create()
                logger.info(f"Session created: {session}")
                assert session is not None
                mock_configs.assert_called_once()
            except Exception as e:
                logger.error(
                    f"Exception in test_local_environment_session_with_env_vars: {e}"
                )
                raise
=======

        with patch.dict(os.environ, test_config):
            # This should create a session with environment variables
            session = Session.builder.configs(
                {
                    "account": test_config["SNOWFLAKE_ACCOUNT"],
                    "user": test_config["SNOWFLAKE_USER"],
                    "password": test_config["SNOWFLAKE_PASSWORD"],
                    "warehouse": test_config["SNOWFLAKE_WAREHOUSE"],
                    "database": test_config["SNOWFLAKE_DATABASE"],
                    "schema": test_config["SNOWFLAKE_SCHEMA"],
                    "role": test_config["SNOWFLAKE_ROLE"],
                }
            ).create()

            assert session is not None
            mock_session_builder.assert_called_once()
>>>>>>> f79c831e

    @patch("snowflake.snowpark.context.get_active_session")
    def test_local_environment_missing_env_vars(
        self, mock_get_active_session
    ):  # TODO[9c0d1e2f]: Add type annotations (see TODO.md)
        """Test that missing environment variables are handled gracefully."""
        # Mock get_active_session to fail (local environment)
        mock_get_active_session.side_effect = RuntimeError("No active session")

        # Clear any existing Snowflake environment variables
        snowflake_vars = [
            "SNOWFLAKE_ACCOUNT",
            "SNOWFLAKE_USER",
            "SNOWFLAKE_PASSWORD",
            "SNOWFLAKE_WAREHOUSE",
            "SNOWFLAKE_DATABASE",
            "SNOWFLAKE_SCHEMA",
            "SNOWFLAKE_ROLE",
        ]

        with patch.dict(os.environ, {var: "" for var in snowflake_vars}, clear=True):
            # This should fail gracefully with missing environment variables
            with pytest.raises(ValueError):
                # The function should stop execution when env vars are missing
                raise ValueError("Missing required environment variables")

    def test_environment_variable_validation(
        self,
    ):  # TODO[a0b1c2d3]: Add type annotations (see TODO.md)
        """Test that required environment variables are properly validated."""
        required_vars = [
            "SNOWFLAKE_ACCOUNT",
            "SNOWFLAKE_USER",
            "SNOWFLAKE_PASSWORD",
            "SNOWFLAKE_WAREHOUSE",
        ]

        # Test with missing required variables
        with patch.dict(os.environ, {}, clear=True):
            missing_vars = [var for var in required_vars if not os.environ.get(var)]
            assert len(missing_vars) == len(required_vars)

        # Test with all required variables present
        test_env = {
            "SNOWFLAKE_ACCOUNT": "test-account",
            "SNOWFLAKE_USER": "test-user",
            "SNOWFLAKE_PASSWORD": "test-password",
            "SNOWFLAKE_WAREHOUSE": "test-warehouse",
        }

        with patch.dict(os.environ, test_env):
            missing_vars = [var for var in required_vars if not os.environ.get(var)]
            assert len(missing_vars) == 0


class TestSessionConfiguration:
    """Test session configuration scenarios."""

<<<<<<< HEAD
    @patch("snowflake.snowpark.session.Session.SessionBuilder.configs")
    def test_session_configuration_with_all_params(
        self, mock_configs
    ):  # TODO[b1c2d3e4]: Add type annotations (see TODO.md)
        """Test session creation with all configuration parameters."""
        logger.info("Running test_session_configuration_with_all_params")
        mock_configs.return_value = Mock()
=======
    @patch("snowflake.snowpark.Session.builder")
    def test_session_configuration_with_all_params(
        self, mock_session_builder
    ):  # TODO[b1c2d3e4]: Add type annotations (see TODO.md)
        """Test session creation with all configuration parameters."""
        mock_builder = Mock()
        mock_session_builder.return_value = mock_builder
        mock_builder.configs.return_value = mock_builder
        mock_builder.create.return_value = Mock()

>>>>>>> f79c831e
        config = {
            "account": "test-account",
            "user": "test-user",
            "password": "test-password",
            "warehouse": "test-warehouse",
            "database": "test-database",
            "schema": "test-schema",
            "role": "test-role",
        }
<<<<<<< HEAD
        try:
            session = Session.builder.configs(config).create()
            logger.info(f"Session created: {session}")
            assert session is not None
            mock_configs.assert_called_once_with(config)
        except Exception as e:
            logger.error(
                f"Exception in test_session_configuration_with_all_params: {e}"
            )
            raise

    @patch("snowflake.snowpark.session.Session.SessionBuilder.configs")
    def test_session_configuration_minimal_params(
        self, mock_configs
    ):  # TODO[c2d3e4f5]: Add type annotations (see TODO.md)
        """Test session creation with minimal required parameters."""
        logger.info("Running test_session_configuration_minimal_params")
        mock_configs.return_value = Mock()
=======

        session = Session.builder.configs(config).create()

        assert session is not None
        mock_session_builder.assert_called_once()
        mock_builder.configs.assert_called_once_with(config)
        mock_builder.create.assert_called_once()

    @patch("snowflake.snowpark.Session.builder")
    def test_session_configuration_minimal_params(
        self, mock_session_builder
    ):  # TODO[c2d3e4f5]: Add type annotations (see TODO.md)
        """Test session creation with minimal required parameters."""
        mock_builder = Mock()
        mock_session_builder.return_value = mock_builder
        mock_builder.configs.return_value = mock_builder
        mock_builder.create.return_value = Mock()

>>>>>>> f79c831e
        config = {
            "account": "test-account",
            "user": "test-user",
            "password": "test-password",
            "warehouse": "test-warehouse",
        }
<<<<<<< HEAD
        try:
            session = Session.builder.configs(config).create()
            logger.info(f"Session created: {session}")
            assert session is not None
            mock_configs.assert_called_once_with(config)
        except Exception as e:
            logger.error(f"Exception in test_session_configuration_minimal_params: {e}")
            raise
=======

        session = Session.builder.configs(config).create()

        assert session is not None
        mock_session_builder.assert_called_once()
        mock_builder.configs.assert_called_once_with(config)
        mock_builder.create.assert_called_once()
>>>>>>> f79c831e


class TestAuthenticationLogic:
    """Test the authentication logic without requiring Snowflake packages."""

    def test_required_environment_variables(
        self,
    ):  # TODO[d3e4f506]: Add type annotations (see TODO.md)
        """Test that all required environment variables are identified."""
        required_vars = [
            "SNOWFLAKE_ACCOUNT",
            "SNOWFLAKE_USER",
            "SNOWFLAKE_PASSWORD",
            "SNOWFLAKE_WAREHOUSE",
        ]

        # Test validation logic
        def validate_env_vars():  # TODO[e4f50617]: Add type annotations (see TODO.md)
            missing = [var for var in required_vars if not os.environ.get(var)]
            if missing:
                raise ValueError(f"Missing required environment variables: {missing}")
            return True

        # Should fail with no environment variables
        with patch.dict(os.environ, {}, clear=True):
            with pytest.raises(ValueError):
                validate_env_vars()

        # Should succeed with all required variables
        test_env = {
            "SNOWFLAKE_ACCOUNT": "test-account",
            "SNOWFLAKE_USER": "test-user",
            "SNOWFLAKE_PASSWORD": "test-password",
            "SNOWFLAKE_WAREHOUSE": "test-warehouse",
        }

        with patch.dict(os.environ, test_env):
            assert validate_env_vars() is True

    def test_optional_environment_variables(
        self,
    ):  # TODO[f5061728]: Add type annotations (see TODO.md)
        """Test that optional environment variables are handled correctly."""
        optional_vars = ["SNOWFLAKE_DATABASE", "SNOWFLAKE_SCHEMA", "SNOWFLAKE_ROLE"]

        # Test that optional variables can be None
        with patch.dict(os.environ, {}, clear=True):
            for var in optional_vars:
                assert os.environ.get(var) is None

        # Test that optional variables can be set
        test_env = {
            "SNOWFLAKE_DATABASE": "test-db",
            "SNOWFLAKE_SCHEMA": "test-schema",
            "SNOWFLAKE_ROLE": "test-role",
        }

        with patch.dict(os.environ, test_env):
            for var, expected_value in test_env.items():
                assert os.environ.get(var) == expected_value


if __name__ == "__main__":
    pytest.main([__file__])<|MERGE_RESOLUTION|>--- conflicted
+++ resolved
@@ -2,10 +2,7 @@
 Tests for authentication and session management.
 """
 
-<<<<<<< HEAD
 import logging
-=======
->>>>>>> f79c831e
 import os
 from unittest.mock import Mock, patch
 
@@ -15,10 +12,7 @@
 try:
     from snowflake.snowpark import Session
     from snowflake.snowpark.context import get_active_session
-<<<<<<< HEAD
     from snowflake.snowpark.exceptions import SnowparkSessionException
-=======
->>>>>>> f79c831e
 
     SNOWFLAKE_AVAILABLE = True
 except ImportError:
@@ -48,7 +42,6 @@
         self,
     ):  # TODO[6f7a8b9c]: Add type annotations (see TODO.md)
         """Test that get_active_session() fails when not in Snowflake environment."""
-<<<<<<< HEAD
         logger.info("Running test_get_active_session_fails_outside_snowflake")
         try:
             with pytest.raises(SnowparkSessionException):
@@ -63,13 +56,6 @@
             raise
 
     @patch("tests.test_authentication.get_active_session")
-=======
-        with pytest.raises(RuntimeError):
-            # This should fail when not running in Streamlit in Snowflake
-            get_active_session()
-
-    @patch("snowflake.snowpark.context.get_active_session")
->>>>>>> f79c831e
     def test_snowflake_environment_session(
         self, mock_get_active_session
     ):  # TODO[7a8b9c0d]: Add type annotations (see TODO.md)
@@ -77,7 +63,6 @@
         logger.info("Running test_snowflake_environment_session")
         mock_session = Mock()
         mock_get_active_session.return_value = mock_session
-<<<<<<< HEAD
         try:
             session = get_active_session()
             logger.info(f"Session returned: {session}")
@@ -98,30 +83,6 @@
             "No active session"
         )
         mock_configs.return_value = Mock()
-=======
-
-        # This should work in SiS environment
-        session = get_active_session()
-        assert session == mock_session
-        mock_get_active_session.assert_called_once()
-
-    @patch("snowflake.snowpark.context.get_active_session")
-    @patch("snowflake.snowpark.Session.builder")
-    def test_local_environment_session_with_env_vars(
-        self, mock_session_builder, mock_get_active_session
-    ):  # TODO[8b9c0d1e]: Add type annotations (see TODO.md)
-        """Test session creation with environment variables for local development."""
-        # Mock get_active_session to fail (local environment)
-        mock_get_active_session.side_effect = RuntimeError("No active session")
-
-        # Mock session builder
-        mock_builder = Mock()
-        mock_session_builder.return_value = mock_builder
-        mock_builder.configs.return_value = mock_builder
-        mock_builder.create.return_value = Mock()
-
-        # Set up environment variables
->>>>>>> f79c831e
         test_config = {
             "SNOWFLAKE_ACCOUNT": "test-account",
             "SNOWFLAKE_USER": "test-user",
@@ -131,7 +92,6 @@
             "SNOWFLAKE_SCHEMA": "test-schema",
             "SNOWFLAKE_ROLE": "test-role",
         }
-<<<<<<< HEAD
         with patch.dict(os.environ, test_config):
             try:
                 logger.info("Creating session with environment variables")
@@ -154,25 +114,6 @@
                     f"Exception in test_local_environment_session_with_env_vars: {e}"
                 )
                 raise
-=======
-
-        with patch.dict(os.environ, test_config):
-            # This should create a session with environment variables
-            session = Session.builder.configs(
-                {
-                    "account": test_config["SNOWFLAKE_ACCOUNT"],
-                    "user": test_config["SNOWFLAKE_USER"],
-                    "password": test_config["SNOWFLAKE_PASSWORD"],
-                    "warehouse": test_config["SNOWFLAKE_WAREHOUSE"],
-                    "database": test_config["SNOWFLAKE_DATABASE"],
-                    "schema": test_config["SNOWFLAKE_SCHEMA"],
-                    "role": test_config["SNOWFLAKE_ROLE"],
-                }
-            ).create()
-
-            assert session is not None
-            mock_session_builder.assert_called_once()
->>>>>>> f79c831e
 
     @patch("snowflake.snowpark.context.get_active_session")
     def test_local_environment_missing_env_vars(
@@ -231,7 +172,6 @@
 class TestSessionConfiguration:
     """Test session configuration scenarios."""
 
-<<<<<<< HEAD
     @patch("snowflake.snowpark.session.Session.SessionBuilder.configs")
     def test_session_configuration_with_all_params(
         self, mock_configs
@@ -239,18 +179,7 @@
         """Test session creation with all configuration parameters."""
         logger.info("Running test_session_configuration_with_all_params")
         mock_configs.return_value = Mock()
-=======
-    @patch("snowflake.snowpark.Session.builder")
-    def test_session_configuration_with_all_params(
-        self, mock_session_builder
-    ):  # TODO[b1c2d3e4]: Add type annotations (see TODO.md)
-        """Test session creation with all configuration parameters."""
-        mock_builder = Mock()
-        mock_session_builder.return_value = mock_builder
-        mock_builder.configs.return_value = mock_builder
-        mock_builder.create.return_value = Mock()
-
->>>>>>> f79c831e
+
         config = {
             "account": "test-account",
             "user": "test-user",
@@ -260,7 +189,6 @@
             "schema": "test-schema",
             "role": "test-role",
         }
-<<<<<<< HEAD
         try:
             session = Session.builder.configs(config).create()
             logger.info(f"Session created: {session}")
@@ -279,33 +207,13 @@
         """Test session creation with minimal required parameters."""
         logger.info("Running test_session_configuration_minimal_params")
         mock_configs.return_value = Mock()
-=======
-
-        session = Session.builder.configs(config).create()
-
-        assert session is not None
-        mock_session_builder.assert_called_once()
-        mock_builder.configs.assert_called_once_with(config)
-        mock_builder.create.assert_called_once()
-
-    @patch("snowflake.snowpark.Session.builder")
-    def test_session_configuration_minimal_params(
-        self, mock_session_builder
-    ):  # TODO[c2d3e4f5]: Add type annotations (see TODO.md)
-        """Test session creation with minimal required parameters."""
-        mock_builder = Mock()
-        mock_session_builder.return_value = mock_builder
-        mock_builder.configs.return_value = mock_builder
-        mock_builder.create.return_value = Mock()
-
->>>>>>> f79c831e
+
         config = {
             "account": "test-account",
             "user": "test-user",
             "password": "test-password",
             "warehouse": "test-warehouse",
         }
-<<<<<<< HEAD
         try:
             session = Session.builder.configs(config).create()
             logger.info(f"Session created: {session}")
@@ -314,15 +222,6 @@
         except Exception as e:
             logger.error(f"Exception in test_session_configuration_minimal_params: {e}")
             raise
-=======
-
-        session = Session.builder.configs(config).create()
-
-        assert session is not None
-        mock_session_builder.assert_called_once()
-        mock_builder.configs.assert_called_once_with(config)
-        mock_builder.create.assert_called_once()
->>>>>>> f79c831e
 
 
 class TestAuthenticationLogic:
